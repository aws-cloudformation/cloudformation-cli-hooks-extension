--- conflicted
+++ resolved
@@ -35,7 +35,6 @@
     MinStacks  | 2
     ExtraList  | ['value1', 'value2', 'value3']
     """
-<<<<<<< HEAD
     if not hook_configuration_data.get('Properties'):
         return "No configured properties."
 
@@ -57,116 +56,6 @@
 
     Parameters:
         hook_configuration_data (dict): The hook type configuration data as returned by the CloudFormation BatchDescribeTypeConfigurations API.
-=======
-    COMMAND_NAME = DESCRIBE_HOOK_COMMAND_NAME
-
-    _cfn_client = None
-
-    def _build_properties_string(self, hook_configuration_data: dict) -> str:
-        """
-        Builds the string that displays the configured properties from the Hook type configuration.
-
-        Parameters:
-            hook_configuration_data (dict): The hook type configuration data as returned by the CloudFormation BatchDescribeTypeConfigurations API.
-
-        Returns:
-            string: Formatted string table of the configured properties and their values (or 'No configured properties.' if none are specified).
-                Table header row contains labels for 'Property' and 'Value'. Each property/value pair is printed on its own row.
-                Spacing to and from column seperator is consistent.
-
-        e.g.
-
-        Property   | Value
-        --------------------
-        MinStacks  | 2
-        ExtraList  | ['value1', 'value2', 'value3']
-        """
-        if not hook_configuration_data.get('Properties'):
-            return "No configured properties."
-
-        configured_properties = hook_configuration_data["Properties"]
-
-        # calc largest key length for spacing
-        all_keys = list(configured_properties.keys()) + ["Property"]
-        max_width = max(len(key) for key in all_keys) + 2
-        # use max_width to add spaces between key and column seperator
-        output_string = "Configured properties:\n" + \
-        "\t\tProperty" + " "*(max_width - len('Property')) + "| Value\n" + "\t\t" + "-"*(max_width + 10) + "\n"
-
-        property_value_string = ["\t\t" + str(prop) + " "*(max_width-len(prop)) + "| " + str(val) for prop, val in configured_properties.items()]
-        output_string += "\n".join(property_value_string)
-        return output_string
-
-    def _build_stack_filters_string(self, hook_configuration_data: dict) -> str:
-        """
-        Builds the string that displays the stack filters from the Hook type configuration.
-
-        Parameters:
-            hook_configuration_data (dict): The hook type configuration data as returned by the CloudFormation BatchDescribeTypeConfigurations API.
-
-        Returns:
-            string: Formatted string of any existing stack filters (or empty string if none are specified).
-
-        e.g.
-
-            Stack Filters:
-              FilteringCriteria: ANY
-              StackNames:
-                Include: ['my-stack-1']
-              StackRoles:
-                Exclude: ['my-stack-role-2']
-        """
-        if "StackFilters" not in hook_configuration_data:
-            return ""
-
-        stack_filters = hook_configuration_data["StackFilters"]
-
-        output_string = "\t\tStack Filters:\n" + \
-        f"\t\t\tFiltering Criteria: {stack_filters['FilteringCriteria']}\n".format()
-
-        string_list = []
-        for filter_name in stack_filters:
-            if filter_name == "FilteringCriteria":
-                continue
-            string_list.append(f"\t\t\t{filter_name}:\n")
-            if "Include" in stack_filters[filter_name]:
-                string_list.append(f"\t\t\t\tInclude: {stack_filters[filter_name]['Include']}\n")
-            if "Exclude" in stack_filters[filter_name]:
-                string_list.append(f"\t\t\t\tExclude: {stack_filters[filter_name]['Exclude']}\n")
-        output_string += "".join(string_list)
-        return output_string
-
-    def _matches_filters(self, target_handler: dict, filters: dict) -> bool:
-        """
-        Determines whether the specified target handler matches the specified target filters based on target name, action, and invocation point.
-
-        Parameters:
-            target_handler (dict): Must contain keys 'TargetName', 'Action', and 'InvocationPoint' which specify the target for the hook.
-                TargetName cannot contain wildcard chars.
-            filters (dict): Specifies the target filters for the hooks. Must match spec defined here: 
-                https://docs.aws.amazon.com/cloudformation-cli/latest/userguide/hooks-structure.html#hooks-targetfilters
-
-        Returns:
-            bool: Whether the [target_handler] matches any of the [filters].
-        """
-        if "Targets" in filters:
-            for target_filter in filters["Targets"]:
-                if contains_wildcard(target_filter["TargetName"]):
-                    matches_target_name = fnmatch(target_handler["TargetName"], target_filter["TargetName"])
-                else:
-                    matches_target_name = target_handler["TargetName"] == target_filter["TargetName"]
-                matches_action = target_handler["Action"] == target_filter["Action"]
-                matches_invocation_point = target_handler["InvocationPoint"] == target_filter["InvocationPoint"]
-                if matches_target_name and matches_action and matches_invocation_point:
-                    return True
-            return False
-
-        if "TargetNames" in filters:
-            target_name_matches = map(lambda target_name: fnmatch(target_handler["TargetName"], target_name), filters["TargetNames"])
-            matches_target_name = any(target_name_matches)
-        else:
-            matches_target_name = True
->>>>>>> 5902619b
 
     Returns:
         string: Formatted string of any existing stack filters (or empty string if none are specified).
@@ -325,7 +214,6 @@
             LOG.debug("Calling DescribeType for %s without version id to get default version id", type_name)
             hook_data = cfn_client.describe_type(TypeName=type_name, Type="HOOK")
         else:
-<<<<<<< HEAD
             LOG.debug("Calling DescribeType for %s with version id %s", type_name, version_id)
             hook_data = cfn_client.describe_type(TypeName=type_name, Type="HOOK", VersionId=version_id)
     except cfn_client.exceptions.TypeNotFoundException as e:
@@ -372,148 +260,6 @@
                 HOOK_CONFIGURATION_KEY: {
                     "FailureMode": "WARN",
                     "TargetStacks": "NONE"
-=======
-            matches_invocation_point = True
-
-        return matches_target_name and matches_action and matches_invocation_point
-
-    def _build_target_handlers_string(self, versioned_hook_data: dict, hook_configuration_data: dict) -> str:
-        """
-        Builds the string that displays the target handlers based on the hook schema and hook type configuration.
-
-        Parameters:
-            versioned_hook_data (dict): The hook description as returned by the CloudFormation DescribeType API.
-            hook_configuration_data (dict): The hook type configuration data as returned by the 
-                CloudFormation BatchDescribeTypeConfigurations API.
-
-        Returns:
-            string: Formatted string of the targets for each of handlers for this hook 
-                (or "Based on the schema and target filters, this hook has no targets." if no targets).
-
-        e.g.
-
-        This Hook is configured to target:
-          preCreate:
-            AWS::S3::Bucket
-            AWS::SQS::Queue
-          preDelete:
-            AWS::CloudWatch::Alarm
-          preUpdate:
-            AWS::Kinesis::Stream
-        """
-        schema_json = json.loads(versioned_hook_data["Schema"])
-        handlers = schema_json["handlers"]
-        has_filters = "TargetFilters" in hook_configuration_data
-        compiled_target_handlers_string = ""
-
-        handler_names_to_actions = {
-            "preCreate": ("CREATE", "PRE_PROVISION"),
-            "preUpdate": ("UPDATE", "PRE_PROVISION"),
-            "preDelete": ("DELETE", "PRE_PROVISION")
-        }
-
-        for handler, handler_config in handlers.items():
-            if handler in handler_names_to_actions:
-                action, invocation_point = handler_names_to_actions[handler]
-                target_names_from_schema = handler_config["targetNames"]
-            else:
-                raise InternalError("Internal error (handler name in schema is invalid)")
-            total_target_names = TypeNameResolver(self._cfn_client).resolve_type_names(target_names_from_schema)
-            if has_filters:
-                total_target_names = list(filter(
-                    lambda targetName:
-                        self._matches_filters(
-                            {
-                                "TargetName": targetName,
-                                "Action": action,
-                                "InvocationPoint": invocation_point
-                            },
-                            hook_configuration_data["TargetFilters"]
-                        ),
-                    total_target_names))
-
-            if not total_target_names:
-                continue
-            compiled_target_handlers_string += "\n\t" + handler + ":\n\t\t"
-
-            if len(total_target_names) <= 5:
-                compiled_target_handlers_string += "\n\t\t".join(total_target_names) + "\n"
-            else:
-                compiled_target_handlers_string += str(len(total_target_names)) + " resources\n"
-        if not compiled_target_handlers_string:
-            return "Based on the schema and target filters, this hook has no targets.\n"
-        return "This Hook is configured to target:" + compiled_target_handlers_string
-
-    def _get_hook_data(self, type_name: str, version_id: str = None) -> dict:
-        """
-        Gets Hook description by calling CloudFormation DescribeType API with arguments.
-        https://docs.aws.amazon.com/AWSCloudFormation/latest/APIReference/API_DescribeType.html
-
-        Parameters:
-            type_name (string): The hook type name to call DescribeType with.
-            version_id (string) - optional: The version id of the hook type to call DescribeType with.
-
-        Returns:
-            dict: The response from the DescribeType API.
-        """
-        try:
-            if version_id is None:
-                LOG.debug("Calling DescribeType for %s without version id to get default version id", type_name)
-                hook_data = self._cfn_client.describe_type(TypeName=type_name, Type="HOOK")
-            else:
-                LOG.debug("Calling DescribeType for %s with version id %s", type_name, version_id)
-                hook_data = self._cfn_client.describe_type(TypeName=type_name, Type="HOOK", VersionId=version_id)
-        except self._cfn_client.exceptions.TypeNotFoundException as e:
-            if version_id is None:
-                msg = "Describing type resulted in TypeNotFoundException. \
-                    This type does not seem to exist in your account in this region. Have you registered this hook?"
-            else:
-                msg = f"Describing type with version id {version_id} resulted in TypeNotFoundException. \
-                    This specific version does not seem to exist in your account in this region."
-            print("\n" + msg)
-            raise DownstreamError(msg) from e
-        except ClientError as e:
-            raise DownstreamError from e
-        return hook_data
-
-    def _get_type_configuration_data(self, type_name: str, type_configuration_alias: str) -> dict:
-        """
-        Gets the Hook type configuration by caling CloudFormation BatchDescribeTypeConfigurations API with arguments.
-        https://docs.aws.amazon.com/AWSCloudFormation/latest/APIReference/API_BatchDescribeTypeConfigurations.html
-
-        Parameters:
-            type_name (string): The hook type name to use as a TypeConfigurationIdentifier when calling BatchDescribeTypeConfigurations.
-            type_configuration_alias (string): The hook type configuration alias to use as a TypeConfigurationIdentifier 
-                when calling BatchDescribeTypeConfigurations.
-
-        Returns:
-            dict: The response from the BatchDescribeTypeConfigurations API.
-        """
-        type_configuration_not_found_msg = "Describing type configuration resulted in TypeConfigurationNotFoundException. \
-            Have you set a type configuration for this hook?"
-        try:
-            LOG.debug("Calling BatchDescribeTypeConfigurations for %s and configuration alias %s", type_name, type_configuration_alias)
-            batch_describe_type_configurations_response = self._cfn_client.batch_describe_type_configurations(
-                TypeConfigurationIdentifiers=[{"Type": "HOOK", "TypeName": type_name, "TypeConfigurationAlias": type_configuration_alias}])
-            type_configurations_from_response = batch_describe_type_configurations_response["TypeConfigurations"]
-            LOG.debug("Successful response from BatchDescribeTypeConfigurations")
-            # Nested hook config is a string, converting to json here is necessary
-            data = json.loads(type_configurations_from_response[0]["Configuration"])
-        except self._cfn_client.exceptions.TypeConfigurationNotFoundException as e:
-            print("\n" + type_configuration_not_found_msg)
-            raise DownstreamError(type_configuration_not_found_msg) from e
-        except ClientError as e:
-            raise DownstreamError from e
-        except IndexError as e:
-            LOG.debug("No type configurations found. This likely means that an initial type configuration was never set. \
-                       Using a substituted default type configuration", exc_info=e)
-            data = {
-                CLOUDFORMATION_CONFIGURATION_KEY: {
-                    HOOK_CONFIGURATION_KEY: {
-                        "FailureMode": "WARN",
-                        "TargetStacks": "NONE"
-                    }
->>>>>>> 5902619b
                 }
             }
         }
